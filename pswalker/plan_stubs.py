#!/usr/bin/env python
# -*- coding: utf-8 -*-
import time
import threading
import uuid
import logging

from bluesky.plans import wait as plan_wait, abs_set, create, read, save
from bluesky.utils import FailedStatus

from .plans import measure_average
from .utils.argutils import as_list, field_prepend
from .utils.exceptions import RecoverDone, RecoverFail
from math import nan, isnan

logger = logging.getLogger(__name__)


def prep_img_motors(n_mot, img_motors, prev_out=True, tail_in=True,
                    timeout=None):
    """
    Plan to prepare image motors for taking data. Moves the correct imagers in
    and waits for them to be ready.

    Parameters
    ----------
    n_mot: int
        Index of the motor in img_motors that we need to take data with.

    img_motors: list of OphydObject
        OphydObjects to move in or out. These objects need to have .set methods
        that accept the strings "IN" and "OUT", reacting appropriately, and
        need to accept a "timeout" kwarg that allows their status to be set as
        done after a timeout. These should be ordered by increasing distance
        to the source.

    prev_out: bool, optional
        If True, pull out imagers closer to the source than the one we need to
        use. Default True. (True if imager blocks beam)

    tail_in: bool, optional
        If True, put in imagers after this one, to be ready for later. If
        False, don't touch them. We won't wait for the tail motors to move in.

    timeout: number, optional
        Only wait for this many seconds before moving on.

    Returns
    -------
    ok: bool
        True if the wait succeeded, False otherwise.
    """
    start_time = time.time()

    prev_img_mot = str(uuid.uuid4())
    ok = True

    try:
        for i, mot in enumerate(img_motors):
            if i < n_mot and prev_out:
                if timeout is None:
                    yield from abs_set(mot, "OUT", group=prev_img_mot)
                else:
                    yield from abs_set(mot, "OUT", group=prev_img_mot,
                                       timeout=timeout)
            elif i == n_mot:
                if timeout is None:
                    yield from abs_set(mot, "IN", group=prev_img_mot)
                else:
                    yield from abs_set(mot, "IN", group=prev_img_mot,
                                       timeout=timeout)
            elif tail_in:
                yield from abs_set(mot, "IN")
        yield from plan_wait(group=prev_img_mot)
    except FailedStatus:
        ok = False

    if ok and timeout is not None:
        ok = time.time() - start_time < timeout

    if ok:
        logger.debug("prep_img_motors completed successfully")
    else:
        logger.debug("prep_img_motors exitted with timeout")
    return ok


def verify_all(detectors, target_fields, target_values, tolerances,
               other_readers=None, other_fields=None, average=1, delay=None,
               summary=True):
    """
    Plan to double-check the values on each of our imagers. Manipulates the
    yags, checks the values, and tells us which are ok.

    Parameters
    ----------
    detectors: list of Devices, or Device
        These are the imagers we're checking individually. They should have set
        methods that accept "IN" and "OUT" so we can manipulate their states as
        well as the Reader interface so we can get their values. These are
        assumed to block beam. This will accept a single Device instead of a
        list of there is only one.

    target_fields: list of str, or a str
        The field to verify for each detector, or a single field to use for
        every detector.

    target_values: list of numbers, or a number
        The value we're looking for at each detector, or a single value for
        every detector.

    tolerances: list of numbers, or a number
        The allowed delta from the target_value for each detector, or a single
        delta for every detector.

    other_readers: list of Devices or Device, optional
        Other readers to read and include in events while we're doing
        everything else.

    other_fields: list of str or str, optional
        The fields to read from our other_readers.

    average: int, optional
        Number of events to average over for the measurement

    delay: number, optional
        Time to wait between measurements during an average.

    summary: bool, optional
        If True, return a single boolean for the entire system. If False,
        return individual booleans for each detector.

    Returns
    -------
    ok: bool or list of bool
        If summary is True, we'll get a single boolean that is True if all of
        the detector readouts are verified and False otherwise. If summary is
        False, we'll get a list of booleans, one for each detector.
    """
    # Allow variable inputs
    detectors = as_list(detectors)
    num = len(detectors)
    target_fields = as_list(target_fields, length=num)
    target_values = as_list(target_values, length=num)
    tolerances = as_list(tolerances, length=num)
    other_readers = as_list(other_readers)
    other_fields = as_list(other_fields)

    # Build the ok list using our plans
    ok_list = []
    for i, (det, fld, val, tol) in enumerate(zip(detectors, target_fields,
                                                 target_values, tolerances)):
        ok = yield from prep_img_motors(i, detectors, timeout=15)
        if not ok:
            err = "Detector motion timed out!"
            logger.error(err)
            raise RuntimeError(err)
        avgs = yield from measure_average([det] + other_readers,
                                          num=average, delay=delay)
        #Check the tolerance of detector measurement
        ok_list.append(abs(avgs[field_prepend(fld,det)] - val) < tol)

    # Output for yield from
    output = all(ok_list)
    logger.debug("verify all complete for %s", detectors)
    if output:
        logger.debug("verify success")
    else:
        logger.debug("verify failed, bool is %s", ok_list)

    if summary:
        return output
    else:
        return ok_list


def match_condition(signal, condition, mover, setpoint, timeout=None,
                    sub_type=None, has_stop=True):
    """
    Plan to adjust mover until condition() returns True. Read and save both the
    signal and the mover after the move.

    Parameters
    ----------
    signal: Signal
        Object that implements the Bluesky "readable" interface, including the
        optional subscribe function, sending at least the keyword "value" as in
        ophyd.Signal.

    condition: function
        Function that accepts a single argument, "value", and returns
        True or False.

    mover: Device
        Object that implements both the Bluesky "readable" and "movable"
        interfaces, accepting "moved_cb" as a keyword argument as in
        ophyd.positioner.PositionerBase.

    setpoint: any
        We will call mover.set(setpoint). Pick a good value (the limit switch?)

    timeout: float, optional
        Stop if we hit a timeout.

    sub_type: str, optional
        Use a different subscription than the signal's default.

    has_stop: bool, optional
        Boolean to indicate whether or not we can stop the motor. We usually
        use the motor's stop command to stop at the signal. If this is set to
        False (e.g. we can't stop it), go back to center of the largest range
        with the condition satisfied after reaching the end.

    Returns
    -------
    ok: bool
        True if we reached the condition, False if we timed out or reached the
        setpoint before satisfying the condition.
    """
    # done = threading.Event()
    success = threading.Event()

    if has_stop:
        def condition_cb(*args, value, **kwargs):
            if condition(value):
                success.set()
                mover.stop()
    else:
        pts = []

        def condition_cb(*args, value, **kwargs):
            nonlocal pts
            if condition(value):
                pts.append((mover.position, True))
            else:
                pts.append((mover.position, False))

    if sub_type is not None:
        signal.subscribe(condition_cb, sub_type=sub_type)
    else:
        signal.subscribe(condition_cb)

    try:
        yield from abs_set(mover, setpoint, wait=True, timeout=timeout)
    except FailedStatus:
        logger.warning("Timeout on motor %s", mover)

    if not has_stop:
        best_start = -1
        best_end = -1
        curr_start = -1
        curr_end = -1

        def new_best(best_start, best_end, curr_start, curr_end):
            if -1 in (best_start, best_end):
                return curr_start, curr_end
            elif -1 in (curr_start, curr_end):
                return best_start, best_end
            else:
                curr_dist = abs(pts[curr_end][0] - pts[curr_start][0])
                best_dist = abs(pts[best_end][0] - pts[best_start][0])
                if curr_dist > best_dist:
                    return curr_start, curr_end
                else:
                    return best_start, best_end

        for i, (pos, ok) in enumerate(pts):
            if ok:
                if curr_start == -1:
                    curr_start = i
                curr_end = i
            else:
                best_start, best_end = new_best(best_start, best_end,
                                                curr_start, curr_end)
                curr_start = -1
                curr_end = -1
        best_start, best_end = new_best(best_start, best_end,
                                        curr_start, curr_end)
        if -1 in (best_start, best_end):
            logger.debug('did not find any valid points: %s', pts)
        else:
            logger.debug('found valid points, moving back')
            start = pts[best_start][0]
            end = pts[best_end][0]
            try:
                yield from abs_set(mover, (end+start)/2, wait=True,
                                   timeout=timeout)
            except FailedStatus:
                logger.warning("Timeout on motor %s", mover)
            if condition(signal.value):
                success.set()

    yield from create()
    yield from read(mover)
    yield from read(signal)
    yield from save()
    signal.clear_sub(condition_cb)

    ok = success.is_set()
    if ok:
        logger.debug(('condition met in match_condition, '
                      'mover=%s setpt=%s cond value=%s'),
                     mover.name, setpoint, signal.value)
    else:
        logger.debug("condition FAIL in match_condition, mover=%s setpt=%s",
                     mover.name, setpoint, signal.value)
    return ok


def recover_threshold(signal, threshold, motor, dir_initial, timeout=None,
                      try_reverse=True, ceil=True, off_limit=0, has_stop=True):
    """
    Plan to move motor towards each limit switch until the signal is above a
    threshold value.

    Raises RecoverDone upon completion.

    Parameters
    ----------
    signal: Signal
        Object that implements the Bluesky "readable" interface, including the
        optional subscribe function, sending at least the keyword "value" as in
        ophyd.Signal.

    threshold: number
        When signal is equal to or greater than this value, we've recovered.

    motor: Motor
        Object that implements the "readable" and "movable" interfaces, accepts
        "moved_cb" as a keyword argument, and has signals at attributes
        high_limit_switch and low_limit_switch

    dir_initial: int
        1 if we're going to the positive limit switch, -1 otherwise.

    timeout: float, optional
        If we don't reach the threshold in this many seconds, try the other
        direction.

    try_reverse: bool, optional
        If True, switch and try the other limit switch if the first direction
        fails.

    ceil: bool, optional
        If True, we're look for signal >= threshold (default).
        If False, look for signal <= threshold instead.

    off_limit: float, optional
        The distance from the limit to aim for. This is included because some
        motor implementations do not allow us to move exactly to the limit. If
        this is the case, set it to some small value compared to your move
        sizes.

    has_stop: bool, optional
        Boolean to indicate whether or not we can stop the motor. We usually
        use the motor's stop command to stop when recovered. If this is set to
        False (e.g. we can't stop it), go back to center of the largest range
        with the signal above the threshold.
    """
    logger.debug(("Recover threshold with signal=%s, threshold=%s, motor=%s, "
                  "dir_initial=%s, timeout=%s"), signal, threshold, motor,
                 dir_initial, timeout)
    if dir_initial > 0:
        logger.debug("Recovering towards the high limit switch")
        setpoint = motor.high_limit - off_limit
    else:
        logger.debug("Recovering towards the low limit switch")
        setpoint = motor.low_limit + off_limit

    def condition(x):
        if ceil:
            return x >= threshold
        else:
            return x <= threshold
    ok = yield from match_condition(signal, condition, motor, setpoint,
                                    timeout=timeout, has_stop=has_stop)
    if ok:
        logger.debug("Recovery was successful")
        raise RecoverDone
    else:
        if try_reverse:
            logger.debug("First direction failed, trying reverse...")
            if timeout is not None:
                timeout *= 2
            return (yield from recover_threshold(signal, threshold, motor,
                                                 -dir_initial,
                                                 timeout=timeout,
                                                 try_reverse=False,
                                                 ceil=ceil))
        else:
            logger.debug("Recovery failed")
            raise RecoverFail


def slit_scan_area_comp(slits, yag, x_width=1.0,y_width=1.0,samples=1):
    """Find the ratio of real space/pixel in the PIM

    1. Send slits to specified position
    2. Measure pixel dimensions of passed light. 
        The idea is that the width, height values will be pulled from the
        PIMPulnixDetector instance.

    2b. Should diffraction issues (as observed with the test laser) persist
        when using the x-ray laser, another method will be necessary  instead 
        of using the gap dimensions for calibration, we could move the gap in 
        the slits a small distance and observe the position change of the 
        passed light. If the light is highly collimated (it should be), the 
        motion of the gap should be 1:1 with the motion of the passed light on
        the PIM detector. Only investigate if issues persisit in x-ray. 

    Parameters
    ----------
    par : type 
        description

    slits : Slits
        Ophyd slits object from pcdsdevices.slits.Slits 
    
    yag : PIMPulnixDetector (Most likely candidate for area detector.
        May change) Ophyd object of some type, this will allow 
        me to read the w, h (w,h don't exist yet but they should shortly)

    x_width : int 
        Define the target x width of the gap in the slits. Units: mm

    y_width : int 
        Define the target y width of the gap in the slits. Units: mm

    samples : int
        number of sampels to use and average over when measuring width, height


    Returns
    -------
    (float,float)
        returns a tuple of x and y scaling respectively. Units mm/pixels
    """
    # place slits then read a value that doesn't exist yet
    # easy
    # measure_average()
    #data = yield from measure_average([yag],['xwidth','ywidth'])
    
    # set slits to specified gap size
    yield from abs_set(slits,x=x_width,y = y_width)
    
    # read profile dimensions from image (width plugin pending)
    yag_measurements = yield from measure_average(
        [yag],
        num=samples
    )
    
    # extract measurements of interest from returned dict
    yag_measured_x_width = yag_measurements['xwidth'] 
    yag_measured_y_width = yag_measurements['ywidth'] 
    
    logger.debug("Measured x width: {}".format(yag_measured_x_width))
    logger.debug("Measured y width: {}".format(yag_measured_y_width))
     
    # err if image not received or image has 0 width,height 
    if (yag_measured_x_width <= 0 \
        or yag_measured_y_width <=0):
        raise ValueError("A measurement less than or equal to zero has been"+ 
            "measured. Unable to calibrate")
        x_scaling = nan
        y_scaling = nan
    else:
        #data format: Real space / pixel
        x_scaling = x_width / yag_measured_x_width 
        y_scaling = y_width / yag_measured_y_width   
    
    return x_scaling, y_scaling
<<<<<<< HEAD

def slit_scan_fiducialize(slits, yag, x_width=1.0, y_width=1.0, 
                          x_center=320, y_center=240, samples=1):
    yield from abs_set(
        slits,
        xwidth = x_width,
        ywidth = y_width,
        xcenter = x_center,
        ycenter = y_center
    )
=======
>>>>>>> edbdd092
<|MERGE_RESOLUTION|>--- conflicted
+++ resolved
@@ -469,7 +469,6 @@
         y_scaling = y_width / yag_measured_y_width   
     
     return x_scaling, y_scaling
-<<<<<<< HEAD
 
 def slit_scan_fiducialize(slits, yag, x_width=1.0, y_width=1.0, 
                           x_center=320, y_center=240, samples=1):
@@ -479,6 +478,4 @@
         ywidth = y_width,
         xcenter = x_center,
         ycenter = y_center
-    )
-=======
->>>>>>> edbdd092
+    )